"""
Recursive solver for hierarchical task decomposition with depth constraints.
"""

import asyncio
import logging
import warnings
from typing import Callable, Optional, Union, Tuple

import dspy

from src.roma_dspy.core.engine import TaskDAG
from src.roma_dspy.core.engine.event_loop import EventLoopController
from src.roma_dspy.core.engine.runtime import ModuleRuntime
from src.roma_dspy.core.modules import Aggregator, Atomizer, Executor, Planner, Verifier
from src.roma_dspy.core.signatures import TaskNode
from src.roma_dspy.types import TaskStatus, AgentType
from src.roma_dspy.types.checkpoint_types import CheckpointTrigger
from src.roma_dspy.types.checkpoint_models import CheckpointConfig
from src.roma_dspy.resilience.checkpoint_manager import CheckpointManager

# Configure logging
logger = logging.getLogger(__name__)

# Suppress DSPy warnings about forward() usage
warnings.filterwarnings("ignore", message="Calling module.forward.*is discouraged")


class RecursiveSolver:
    """
    Implements recursive hierarchical task decomposition algorithm.

    Key features:
    - Maximum recursion depth constraint with forced execution
    - Comprehensive execution tracking for all modules
    - State-based execution flow
    - Nested DAG management for hierarchical decomposition
    - Async and sync execution support
    - Integrated visualization support
    """

    def __init__(
        self,
        atomizer: Optional[Atomizer] = None,
        planner: Optional[Planner] = None,
        executor: Optional[Executor] = None,
        aggregator: Optional[Aggregator] = None,
        verifier: Optional[Verifier] = None,
        max_depth: int = 2,
        lm: Optional[dspy.LM] = None,
        enable_logging: bool = False,
        enable_checkpoints: bool = True,
        checkpoint_config: Optional[CheckpointConfig] = None
    ):
        """
        Initialize the recursive solver.

        Args:
            atomizer: Module for determining task atomicity
            planner: Module for task decomposition
            executor: Module for atomic task execution
            aggregator: Module for result synthesis
            verifier: Module for result validation (not yet implemented)
            max_depth: Maximum recursion depth
            lm: Language model to use
            enable_logging: Whether to enable debug logging
            visualizer: Optional visualizer for execution tracking
        """
        # Initialize modules with defaults if not provided
        self.atomizer = atomizer or Atomizer(lm=lm)
        self.planner = planner or Planner(lm=lm)
        self.executor = executor or Executor(lm=lm)
        self.aggregator = aggregator or Aggregator(lm=lm)
        self.verifier = verifier  # Optional, not yet implemented

        self.max_depth = max_depth
        self.last_dag = None  # Store last DAG for visualization

        # Initialize checkpoint system - pass explicit config, no settings dependency
        self.checkpoint_enabled = enable_checkpoints
        checkpoint_cfg = checkpoint_config or CheckpointConfig()
        self.checkpoint_manager = CheckpointManager(checkpoint_cfg) if enable_checkpoints else None

        self.runtime = ModuleRuntime(
            atomizer=self.atomizer,
            planner=self.planner,
            executor=self.executor,
            aggregator=self.aggregator,
            verifier=self.verifier,
        )

        # Configure logging
        if enable_logging:
            logging.basicConfig(level=logging.DEBUG)
            logger.setLevel(logging.DEBUG)
        else:
            logger.setLevel(logging.INFO)

    # ==================== Main Entry Points ====================

    def solve(
        self,
        task: Union[str, TaskNode],
        dag: Optional[TaskDAG] = None,
        depth: int = 0
    ) -> TaskNode:
        """
        Synchronously solve a task using recursive decomposition.

        Args:
            task: Task goal string or TaskNode
            dag: Optional DAG to track execution
            depth: Current recursion depth

        Returns:
            Completed TaskNode with results
        """
        logger.debug(f"Starting solve for task: {task if isinstance(task, str) else task.goal}")

        # Initialize task and DAG
        task, dag = self._initialize_task_and_dag(task, dag, depth)

        # Execute based on current state
        task = self._execute_state_machine(task, dag)

        # Logging is now handled by TreeVisualizer when called by user

        logger.debug(f"Completed solve with status: {task.status}")
        return task

    async def async_solve(
        self,
        task: Union[str, TaskNode],
        dag: Optional[TaskDAG] = None,
        depth: int = 0
    ) -> TaskNode:
        """
        Asynchronously solve a task using recursive decomposition.

        Args:
            task: Task goal string or TaskNode
            dag: Optional DAG to track execution
            depth: Current recursion depth

        Returns:
            Completed TaskNode with results
        """
        logger.debug(f"Starting async_solve for task: {task if isinstance(task, str) else task.goal}")

        # Initialize task and DAG
        task, dag = self._initialize_task_and_dag(task, dag, depth)

        # Create initial checkpoint before execution
        checkpoint_id = None
        if self.checkpoint_manager:
            try:
                checkpoint_id = await self.checkpoint_manager.create_checkpoint(
                    checkpoint_id=None,
                    dag=dag,
                    trigger=CheckpointTrigger.BEFORE_PLANNING,
                    current_depth=depth,
                    max_depth=self.max_depth,
                    solver_config={
                        'max_depth': self.max_depth,
                        'enable_logging': logger.level <= logging.DEBUG
                    }
                )
                logger.debug(f"Created initial checkpoint: {checkpoint_id}")
            except Exception as e:
                logger.warning(f"Failed to create initial checkpoint: {e}")

<<<<<<< HEAD
        try:
            # Execute based on current state
            task = await self._async_execute_state_machine(task, dag, checkpoint_id)

            logger.debug(f"Completed async_solve with status: {task.status}")
            return task
        except Exception as e:
            # Enhance error with task hierarchy context
            error_msg = f"Task '{task.task_id}' failed at depth {task.depth}: {str(e)}"
            if task.goal:
                error_msg += f"\nTask goal: {task.goal[:100]}..."

            # Add checkpoint recovery info
            if checkpoint_id and self.checkpoint_manager:
                error_msg += f"\nCheckpoint {checkpoint_id} available for recovery"
                logger.error(error_msg)
            else:
                logger.error(error_msg)

            # Re-raise with enhanced context but preserve original exception type
            enhanced_error = type(e)(error_msg)
            enhanced_error.__cause__ = e
            raise enhanced_error from e
=======
        # Logging is now handled by TreeVisualizer when called by user

        logger.debug(f"Completed async_solve with status: {task.status}")
        return task
>>>>>>> da075457

    async def async_event_solve(
        self,
        task: Union[str, TaskNode],
        dag: Optional[TaskDAG] = None,
        depth: int = 0,
        priority_fn: Optional[Callable[[TaskNode], int]] = None,
        concurrency: int = 1,
    ) -> TaskNode:
        """Run the event-driven scheduler to solve the task graph."""

        logger.debug(
            "Starting async_event_solve for task: %s",
            task if isinstance(task, str) else task.goal,
        )

        task, dag = self._initialize_task_and_dag(task, dag, depth)

        # Pass checkpoint manager to event controller if available
        controller = EventLoopController(
            dag,
            self.runtime,
            priority_fn=priority_fn,
            checkpoint_manager=self.checkpoint_manager
        )
        await controller.run(max_concurrency=concurrency)

        updated_task = dag.get_node(task.task_id)

        # Logging is now handled by TreeVisualizer when called by user

        logger.debug("Completed async_event_solve with status: %s", updated_task.status)
        return updated_task

    def event_solve(
        self,
        task: Union[str, TaskNode],
        dag: Optional[TaskDAG] = None,
        depth: int = 0,
        priority_fn: Optional[Callable[[TaskNode], int]] = None,
        concurrency: int = 1,
    ) -> TaskNode:
        """Synchronous wrapper around the event-driven scheduler."""

        try:
            loop = asyncio.get_running_loop()
        except RuntimeError:
            loop = None

        if loop and loop.is_running():
            raise RuntimeError("event_solve() cannot be called from a running event loop")

        return asyncio.run(
            self.async_event_solve(
                task=task,
                dag=dag,
                depth=depth,
                priority_fn=priority_fn,
                concurrency=concurrency,
            )
        )

    # ==================== Initialization ====================

    def _initialize_task_and_dag(
        self,
        task: Union[str, TaskNode],
        dag: Optional[TaskDAG],
        depth: int
    ) -> Tuple[TaskNode, TaskDAG]:
        """Initialize task node and DAG for execution."""
        # Convert string to TaskNode if needed
        if isinstance(task, str):
            task = TaskNode(goal=task, depth=depth, max_depth=self.max_depth)

        # Create DAG if not provided
        if dag is None:
            dag = TaskDAG()
            dag.add_node(task)
            self.last_dag = dag  # Store for visualization

        return task, dag

    # ==================== State Machine Execution ====================

    def _execute_state_machine(self, task: TaskNode, dag: TaskDAG) -> TaskNode:
        """Execute synchronous state machine for task processing."""
        # Check for forced execution at max depth
        if task.should_force_execute():
            logger.debug(f"Force executing task at max depth: {task.depth}")
            return self.runtime.force_execute(task, dag)

        # Process based on current state
        if task.status == TaskStatus.PENDING:
            logger.debug(f"Atomizing task: {task.goal[:50]}...")
            task = self.runtime.atomize(task, dag)

        if task.status == TaskStatus.ATOMIZING:
            task = self.runtime.transition_from_atomizing(task, dag)

        if task.status == TaskStatus.PLANNING:
            logger.debug(f"Planning task: {task.goal[:50]}...")
            task = self.runtime.plan(task, dag)

        if task.status == TaskStatus.EXECUTING:
            logger.debug(f"Executing task: {task.goal[:50]}...")
            task = self.runtime.execute(task, dag)
        elif task.status == TaskStatus.PLAN_DONE:
            task = self.runtime.process_subgraph(task, dag, self.solve)

        return task

    async def _async_execute_state_machine(self, task: TaskNode, dag: TaskDAG, checkpoint_id: Optional[str] = None) -> TaskNode:
        """Execute asynchronous state machine for task processing."""
        # Check for forced execution at max depth
        if task.should_force_execute():
            logger.debug(f"Force executing task at max depth: {task.depth}")
            return await self.runtime.force_execute_async(task, dag)

        # Process based on current state
        if task.status == TaskStatus.PENDING:
            logger.debug(f"Async atomizing task: {task.goal[:50]}...")
            task = await self.runtime.atomize_async(task, dag)

        if task.status == TaskStatus.ATOMIZING:
            task = self.runtime.transition_from_atomizing(task, dag)

        if task.status == TaskStatus.PLANNING:
            logger.debug(f"Async planning task: {task.goal[:50]}...")
            task = await self.runtime.plan_async(task, dag)

            # Create checkpoint after planning (expensive operation completed)
            if self.checkpoint_manager and task.status == TaskStatus.PLAN_DONE:
                try:
                    await self.checkpoint_manager.create_checkpoint(
                        checkpoint_id=f"{checkpoint_id}_after_plan" if checkpoint_id else None,
                        dag=dag,
                        trigger=CheckpointTrigger.AFTER_PLANNING,
                        current_depth=task.depth,
                        max_depth=self.max_depth
                    )
                except Exception as e:
                    logger.warning(f"Failed to create post-planning checkpoint: {e}")

        if task.status == TaskStatus.EXECUTING:
            logger.debug(f"Async executing task: {task.goal[:50]}...")
            task = await self.runtime.execute_async(task, dag)
        elif task.status == TaskStatus.PLAN_DONE:
            # Create checkpoint before aggregation (preserve completed subtasks)
            if self.checkpoint_manager:
                try:
                    await self.checkpoint_manager.create_checkpoint(
                        checkpoint_id=f"{checkpoint_id}_before_agg" if checkpoint_id else None,
                        dag=dag,
                        trigger=CheckpointTrigger.BEFORE_AGGREGATION,
                        current_depth=task.depth,
                        max_depth=self.max_depth
                    )
                except Exception as e:
                    logger.warning(f"Failed to create pre-aggregation checkpoint: {e}")

            task = await self.runtime.process_subgraph_async(task, dag, self.async_solve)

        return task

# ==================== Convenience Functions ====================

def solve(task: Union[str, TaskNode], max_depth: int = 2, **kwargs) -> TaskNode:
    """
    Solve a task using recursive decomposition.

    Args:
        task: Task goal string or TaskNode
        max_depth: Maximum recursion depth
        **kwargs: Additional arguments for RecursiveSolver

    Returns:
        Completed TaskNode with results
    """
    solver = RecursiveSolver(max_depth=max_depth, **kwargs)
    return solver.solve(task)


async def async_solve(task: Union[str, TaskNode], max_depth: int = 2, **kwargs) -> TaskNode:
    """
    Asynchronously solve a task using recursive decomposition.

    Args:
        task: Task goal string or TaskNode
        max_depth: Maximum recursion depth
        **kwargs: Additional arguments for RecursiveSolver

    Returns:
        Completed TaskNode with results
    """
    solver = RecursiveSolver(max_depth=max_depth, **kwargs)
    return await solver.async_solve(task)


def event_solve(
    task: Union[str, TaskNode],
    max_depth: int = 2,
    priority_fn: Optional[Callable[[TaskNode], int]] = None,
    concurrency: int = 1,
    **kwargs,
) -> TaskNode:
    """Synchronously solve using the event-driven scheduler."""

    solver = RecursiveSolver(max_depth=max_depth, **kwargs)
    return solver.event_solve(task, priority_fn=priority_fn, concurrency=concurrency)


async def async_event_solve(
    task: Union[str, TaskNode],
    max_depth: int = 2,
    priority_fn: Optional[Callable[[TaskNode], int]] = None,
    concurrency: int = 1,
    **kwargs,
) -> TaskNode:
    """Asynchronously solve using the event-driven scheduler."""

    solver = RecursiveSolver(max_depth=max_depth, **kwargs)
    return await solver.async_event_solve(
        task,
        priority_fn=priority_fn,
        concurrency=concurrency,
    )<|MERGE_RESOLUTION|>--- conflicted
+++ resolved
@@ -169,11 +169,11 @@
             except Exception as e:
                 logger.warning(f"Failed to create initial checkpoint: {e}")
 
-<<<<<<< HEAD
         try:
             # Execute based on current state
             task = await self._async_execute_state_machine(task, dag, checkpoint_id)
 
+            # Logging is now handled by TreeVisualizer when called by user
             logger.debug(f"Completed async_solve with status: {task.status}")
             return task
         except Exception as e:
@@ -193,12 +193,6 @@
             enhanced_error = type(e)(error_msg)
             enhanced_error.__cause__ = e
             raise enhanced_error from e
-=======
-        # Logging is now handled by TreeVisualizer when called by user
-
-        logger.debug(f"Completed async_solve with status: {task.status}")
-        return task
->>>>>>> da075457
 
     async def async_event_solve(
         self,
